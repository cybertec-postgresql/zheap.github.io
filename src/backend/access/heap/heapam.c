--- conflicted
+++ resolved
@@ -7549,376 +7549,6 @@
 }
 
 /*
-<<<<<<< HEAD
-=======
- * Specialized inlineable comparison function for index_delete_sort()
- */
-static inline int
-index_delete_sort_cmp(TM_IndexDelete *deltid1, TM_IndexDelete *deltid2)
-{
-	ItemPointer tid1 = &deltid1->tid;
-	ItemPointer tid2 = &deltid2->tid;
-
-	{
-		BlockNumber blk1 = ItemPointerGetBlockNumber(tid1);
-		BlockNumber blk2 = ItemPointerGetBlockNumber(tid2);
-
-		if (blk1 != blk2)
-			return (blk1 < blk2) ? -1 : 1;
-	}
-	{
-		OffsetNumber pos1 = ItemPointerGetOffsetNumber(tid1);
-		OffsetNumber pos2 = ItemPointerGetOffsetNumber(tid2);
-
-		if (pos1 != pos2)
-			return (pos1 < pos2) ? -1 : 1;
-	}
-
-	pg_unreachable();
-
-	return 0;
-}
-
-/*
- * Sort deltids array from delstate by TID.  This prepares it for further
- * processing by heap_index_delete_tuples().
- *
- * This operation becomes a noticeable consumer of CPU cycles with some
- * workloads, so we go to the trouble of specialization/micro optimization.
- * We use shellsort for this because it's easy to specialize, compiles to
- * relatively few instructions, and is adaptive to presorted inputs/subsets
- * (which are typical here).
- */
-static void
-index_delete_sort(TM_IndexDeleteOp *delstate)
-{
-	TM_IndexDelete *deltids = delstate->deltids;
-	int			ndeltids = delstate->ndeltids;
-	int			low = 0;
-
-	/*
-	 * Shellsort gap sequence (taken from Sedgewick-Incerpi paper).
-	 *
-	 * This implementation is fast with array sizes up to ~4500.  This covers
-	 * all supported BLCKSZ values.
-	 */
-	const int	gaps[9] = {1968, 861, 336, 112, 48, 21, 7, 3, 1};
-
-	/* Think carefully before changing anything here -- keep swaps cheap */
-	StaticAssertStmt(sizeof(TM_IndexDelete) <= 8,
-					 "element size exceeds 8 bytes");
-
-	for (int g = 0; g < lengthof(gaps); g++)
-	{
-		for (int hi = gaps[g], i = low + hi; i < ndeltids; i++)
-		{
-			TM_IndexDelete d = deltids[i];
-			int			j = i;
-
-			while (j >= hi && index_delete_sort_cmp(&deltids[j - hi], &d) >= 0)
-			{
-				deltids[j] = deltids[j - hi];
-				j -= hi;
-			}
-			deltids[j] = d;
-		}
-	}
-}
-
-/*
- * Returns how many blocks should be considered favorable/contiguous for a
- * bottom-up index deletion pass.  This is a number of heap blocks that starts
- * from and includes the first block in line.
- *
- * There is always at least one favorable block during bottom-up index
- * deletion.  In the worst case (i.e. with totally random heap blocks) the
- * first block in line (the only favorable block) can be thought of as a
- * degenerate array of contiguous blocks that consists of a single block.
- * heap_index_delete_tuples() will expect this.
- *
- * Caller passes blockgroups, a description of the final order that deltids
- * will be sorted in for heap_index_delete_tuples() bottom-up index deletion
- * processing.  Note that deltids need not actually be sorted just yet (caller
- * only passes deltids to us so that we can interpret blockgroups).
- *
- * You might guess that the existence of contiguous blocks cannot matter much,
- * since in general the main factor that determines which blocks we visit is
- * the number of promising TIDs, which is a fixed hint from the index AM.
- * We're not really targeting the general case, though -- the actual goal is
- * to adapt our behavior to a wide variety of naturally occurring conditions.
- * The effects of most of the heuristics we apply are only noticeable in the
- * aggregate, over time and across many _related_ bottom-up index deletion
- * passes.
- *
- * Deeming certain blocks favorable allows heapam to recognize and adapt to
- * workloads where heap blocks visited during bottom-up index deletion can be
- * accessed contiguously, in the sense that each newly visited block is the
- * neighbor of the block that bottom-up deletion just finished processing (or
- * close enough to it).  It will likely be cheaper to access more favorable
- * blocks sooner rather than later (e.g. in this pass, not across a series of
- * related bottom-up passes).  Either way it is probably only a matter of time
- * (or a matter of further correlated version churn) before all blocks that
- * appear together as a single large batch of favorable blocks get accessed by
- * _some_ bottom-up pass.  Large batches of favorable blocks tend to either
- * appear almost constantly or not even once (it all depends on per-index
- * workload characteristics).
- *
- * Note that the blockgroups sort order applies a power-of-two bucketing
- * scheme that creates opportunities for contiguous groups of blocks to get
- * batched together, at least with workloads that are naturally amenable to
- * being driven by heap block locality.  This doesn't just enhance the spatial
- * locality of bottom-up heap block processing in the obvious way.  It also
- * enables temporal locality of access, since sorting by heap block number
- * naturally tends to make the bottom-up processing order deterministic.
- *
- * Consider the following example to get a sense of how temporal locality
- * might matter: There is a heap relation with several indexes, each of which
- * is low to medium cardinality.  It is subject to constant non-HOT updates.
- * The updates are skewed (in one part of the primary key, perhaps).  None of
- * the indexes are logically modified by the UPDATE statements (if they were
- * then bottom-up index deletion would not be triggered in the first place).
- * Naturally, each new round of index tuples (for each heap tuple that gets a
- * heap_update() call) will have the same heap TID in each and every index.
- * Since these indexes are low cardinality and never get logically modified,
- * heapam processing during bottom-up deletion passes will access heap blocks
- * in approximately sequential order.  Temporal locality of access occurs due
- * to bottom-up deletion passes behaving very similarly across each of the
- * indexes at any given moment.  This keeps the number of buffer misses needed
- * to visit heap blocks to a minimum.
- */
-static int
-bottomup_nblocksfavorable(IndexDeleteCounts *blockgroups, int nblockgroups,
-						  TM_IndexDelete *deltids)
-{
-	int64		lastblock = -1;
-	int			nblocksfavorable = 0;
-
-	Assert(nblockgroups >= 1);
-	Assert(nblockgroups <= BOTTOMUP_MAX_NBLOCKS);
-
-	/*
-	 * We tolerate heap blocks that will be accessed only slightly out of
-	 * physical order.  Small blips occur when a pair of almost-contiguous
-	 * blocks happen to fall into different buckets (perhaps due only to a
-	 * small difference in npromisingtids that the bucketing scheme didn't
-	 * quite manage to ignore).  We effectively ignore these blips by applying
-	 * a small tolerance.  The precise tolerance we use is a little arbitrary,
-	 * but it works well enough in practice.
-	 */
-	for (int b = 0; b < nblockgroups; b++)
-	{
-		IndexDeleteCounts *group = blockgroups + b;
-		TM_IndexDelete *firstdtid = deltids + group->ifirsttid;
-		BlockNumber block = ItemPointerGetBlockNumber(&firstdtid->tid);
-
-		if (lastblock != -1 &&
-			((int64) block < lastblock - BOTTOMUP_TOLERANCE_NBLOCKS ||
-			 (int64) block > lastblock + BOTTOMUP_TOLERANCE_NBLOCKS))
-			break;
-
-		nblocksfavorable++;
-		lastblock = block;
-	}
-
-	/* Always indicate that there is at least 1 favorable block */
-	Assert(nblocksfavorable >= 1);
-
-	return nblocksfavorable;
-}
-
-/*
- * qsort comparison function for bottomup_sort_and_shrink()
- */
-static int
-bottomup_sort_and_shrink_cmp(const void *arg1, const void *arg2)
-{
-	const IndexDeleteCounts *group1 = (const IndexDeleteCounts *) arg1;
-	const IndexDeleteCounts *group2 = (const IndexDeleteCounts *) arg2;
-
-	/*
-	 * Most significant field is npromisingtids (which we invert the order of
-	 * so as to sort in desc order).
-	 *
-	 * Caller should have already normalized npromisingtids fields into
-	 * power-of-two values (buckets).
-	 */
-	if (group1->npromisingtids > group2->npromisingtids)
-		return -1;
-	if (group1->npromisingtids < group2->npromisingtids)
-		return 1;
-
-	/*
-	 * Tiebreak: desc ntids sort order.
-	 *
-	 * We cannot expect power-of-two values for ntids fields.  We should
-	 * behave as if they were already rounded up for us instead.
-	 */
-	if (group1->ntids != group2->ntids)
-	{
-		uint32		ntids1 = pg_nextpower2_32((uint32) group1->ntids);
-		uint32		ntids2 = pg_nextpower2_32((uint32) group2->ntids);
-
-		if (ntids1 > ntids2)
-			return -1;
-		if (ntids1 < ntids2)
-			return 1;
-	}
-
-	/*
-	 * Tiebreak: asc offset-into-deltids-for-block (offset to first TID for
-	 * block in deltids array) order.
-	 *
-	 * This is equivalent to sorting in ascending heap block number order
-	 * (among otherwise equal subsets of the array).  This approach allows us
-	 * to avoid accessing the out-of-line TID.  (We rely on the assumption
-	 * that the deltids array was sorted in ascending heap TID order when
-	 * these offsets to the first TID from each heap block group were formed.)
-	 */
-	if (group1->ifirsttid > group2->ifirsttid)
-		return 1;
-	if (group1->ifirsttid < group2->ifirsttid)
-		return -1;
-
-	pg_unreachable();
-
-	return 0;
-}
-
-/*
- * heap_index_delete_tuples() helper function for bottom-up deletion callers.
- *
- * Sorts deltids array in the order needed for useful processing by bottom-up
- * deletion.  The array should already be sorted in TID order when we're
- * called.  The sort process groups heap TIDs from deltids into heap block
- * groupings.  Earlier/more-promising groups/blocks are usually those that are
- * known to have the most "promising" TIDs.
- *
- * Sets new size of deltids array (ndeltids) in state.  deltids will only have
- * TIDs from the BOTTOMUP_MAX_NBLOCKS most promising heap blocks when we
- * return.  This often means that deltids will be shrunk to a small fraction
- * of its original size (we eliminate many heap blocks from consideration for
- * caller up front).
- *
- * Returns the number of "favorable" blocks.  See bottomup_nblocksfavorable()
- * for a definition and full details.
- */
-static int
-bottomup_sort_and_shrink(TM_IndexDeleteOp *delstate)
-{
-	IndexDeleteCounts *blockgroups;
-	TM_IndexDelete *reordereddeltids;
-	BlockNumber curblock = InvalidBlockNumber;
-	int			nblockgroups = 0;
-	int			ncopied = 0;
-	int			nblocksfavorable = 0;
-
-	Assert(delstate->bottomup);
-	Assert(delstate->ndeltids > 0);
-
-	/* Calculate per-heap-block count of TIDs */
-	blockgroups = palloc(sizeof(IndexDeleteCounts) * delstate->ndeltids);
-	for (int i = 0; i < delstate->ndeltids; i++)
-	{
-		TM_IndexDelete *ideltid = &delstate->deltids[i];
-		TM_IndexStatus *istatus = delstate->status + ideltid->id;
-		ItemPointer htid = &ideltid->tid;
-		bool		promising = istatus->promising;
-
-		if (curblock != ItemPointerGetBlockNumber(htid))
-		{
-			/* New block group */
-			nblockgroups++;
-
-			Assert(curblock < ItemPointerGetBlockNumber(htid) ||
-				   !BlockNumberIsValid(curblock));
-
-			curblock = ItemPointerGetBlockNumber(htid);
-			blockgroups[nblockgroups - 1].ifirsttid = i;
-			blockgroups[nblockgroups - 1].ntids = 1;
-			blockgroups[nblockgroups - 1].npromisingtids = 0;
-		}
-		else
-		{
-			blockgroups[nblockgroups - 1].ntids++;
-		}
-
-		if (promising)
-			blockgroups[nblockgroups - 1].npromisingtids++;
-	}
-
-	/*
-	 * We're about ready to sort block groups to determine the optimal order
-	 * for visiting heap blocks.  But before we do, round the number of
-	 * promising tuples for each block group up to the next power-of-two,
-	 * unless it is very low (less than 4), in which case we round up to 4.
-	 * npromisingtids is far too noisy to trust when choosing between a pair
-	 * of block groups that both have very low values.
-	 *
-	 * This scheme divides heap blocks/block groups into buckets.  Each bucket
-	 * contains blocks that have _approximately_ the same number of promising
-	 * TIDs as each other.  The goal is to ignore relatively small differences
-	 * in the total number of promising entries, so that the whole process can
-	 * give a little weight to heapam factors (like heap block locality)
-	 * instead.  This isn't a trade-off, really -- we have nothing to lose. It
-	 * would be foolish to interpret small differences in npromisingtids
-	 * values as anything more than noise.
-	 *
-	 * We tiebreak on nhtids when sorting block group subsets that have the
-	 * same npromisingtids, but this has the same issues as npromisingtids,
-	 * and so nhtids is subject to the same power-of-two bucketing scheme. The
-	 * only reason that we don't fix nhtids in the same way here too is that
-	 * we'll need accurate nhtids values after the sort.  We handle nhtids
-	 * bucketization dynamically instead (in the sort comparator).
-	 *
-	 * See bottomup_nblocksfavorable() for a full explanation of when and how
-	 * heap locality/favorable blocks can significantly influence when and how
-	 * heap blocks are accessed.
-	 */
-	for (int b = 0; b < nblockgroups; b++)
-	{
-		IndexDeleteCounts *group = blockgroups + b;
-
-		/* Better off falling back on nhtids with low npromisingtids */
-		if (group->npromisingtids <= 4)
-			group->npromisingtids = 4;
-		else
-			group->npromisingtids =
-				pg_nextpower2_32((uint32) group->npromisingtids);
-	}
-
-	/* Sort groups and rearrange caller's deltids array */
-	qsort(blockgroups, nblockgroups, sizeof(IndexDeleteCounts),
-		  bottomup_sort_and_shrink_cmp);
-	reordereddeltids = palloc(delstate->ndeltids * sizeof(TM_IndexDelete));
-
-	nblockgroups = Min(BOTTOMUP_MAX_NBLOCKS, nblockgroups);
-	/* Determine number of favorable blocks at the start of final deltids */
-	nblocksfavorable = bottomup_nblocksfavorable(blockgroups, nblockgroups,
-												 delstate->deltids);
-
-	for (int b = 0; b < nblockgroups; b++)
-	{
-		IndexDeleteCounts *group = blockgroups + b;
-		TM_IndexDelete *firstdtid = delstate->deltids + group->ifirsttid;
-
-		memcpy(reordereddeltids + ncopied, firstdtid,
-			   sizeof(TM_IndexDelete) * group->ntids);
-		ncopied += group->ntids;
-	}
-
-	/* Copy final grouped and sorted TIDs back into start of caller's array */
-	memcpy(delstate->deltids, reordereddeltids,
-		   sizeof(TM_IndexDelete) * ncopied);
-	delstate->ndeltids = ncopied;
-
-	pfree(reordereddeltids);
-	pfree(blockgroups);
-
-	return nblocksfavorable;
-}
-
-/*
->>>>>>> 6d0eb385
  * Perform XLogInsert for a heap-freeze operation.  Caller must have already
  * modified the buffer and marked it dirty.
  */
